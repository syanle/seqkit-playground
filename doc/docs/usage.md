--- conflicted
+++ resolved
@@ -1709,11 +1709,1070 @@
         $ echo -ne ">seq\nacgcccactgaaatga\n" \
             | seqkit amplicon -F aaa -f -r 2:5 -s
 
-<<<<<<< HEAD
-=======
+## duplicate
+
+Usage
+
+``` text
+duplicate sequences N times
+
+You may need "seqkit rename" to make the the sequence IDs unique.
+
+Usage:
+  seqkit duplicate [flags]
+
+Aliases:
+  duplicate, dup
+
+Flags:
+  -h, --help        help for duplicate
+  -n, --times int   duplication number (default 1)
+
+```
+
+Examples
+
+1. Data
+
+        $ cat tests/hairpin.fa | seqkit head -n 1
+        >cel-let-7 MI0000001 Caenorhabditis elegans let-7 stem-loop
+        UACACUGUGGAUCCGGUGAGGUAGUAGGUUGUAUAGUUUGGAAUAUUACCACCGGUGAAC
+        UAUGCAAUUUUCUACCUUACCGGAGACAGAACUCUUCGA
+
+1. Duplicate 2 times
+
+        $ cat tests/hairpin.fa | seqkit head -n 1 \
+            | seqkit duplicate -n 2
+        >cel-let-7 MI0000001 Caenorhabditis elegans let-7 stem-loop
+        UACACUGUGGAUCCGGUGAGGUAGUAGGUUGUAUAGUUUGGAAUAUUACCACCGGUGAAC
+        UAUGCAAUUUUCUACCUUACCGGAGACAGAACUCUUCGA
+        >cel-let-7 MI0000001 Caenorhabditis elegans let-7 stem-loop
+        UACACUGUGGAUCCGGUGAGGUAGUAGGUUGUAUAGUUUGGAAUAUUACCACCGGUGAAC
+        UAUGCAAUUUUCUACCUUACCGGAGACAGAACUCUUCGA
+
+1. use `seqkit rename` to make the the sequence IDs unique.
+
+        $ cat tests/hairpin.fa | seqkit head -n 1 \
+            | seqkit duplicate -n 2 | seqkit rename
+        >cel-let-7 MI0000001 Caenorhabditis elegans let-7 stem-loop
+        UACACUGUGGAUCCGGUGAGGUAGUAGGUUGUAUAGUUUGGAAUAUUACCACCGGUGAAC
+        UAUGCAAUUUUCUACCUUACCGGAGACAGAACUCUUCGA
+        >cel-let-7_2 cel-let-7 MI0000001 Caenorhabditis elegans let-7 stem-loop
+        UACACUGUGGAUCCGGUGAGGUAGUAGGUUGUAUAGUUUGGAAUAUUACCACCGGUGAAC
+        UAUGCAAUUUUCUACCUUACCGGAGACAGAACUCUUCGA
+
+## rmdup
+
+Usage
+
+``` text
+remove duplicated sequences by id/name/sequence
+
+Usage:
+  seqkit rmdup [flags]
+
+Flags:
+  -n, --by-name                by full name instead of just id
+  -s, --by-seq                 by seq
+  -D, --dup-num-file string    file to save number and list of duplicated seqs
+  -d, --dup-seqs-file string   file to save duplicated seqs
+  -h, --help                   help for rmdup
+  -i, --ignore-case            ignore case
+
+```
+
+Examples
+
+Similar to `common`.
+
+1. General use
+
+        $ zcat hairpin.fa.gz | seqkit rmdup -s -o clean.fa.gz
+        [INFO] 2226 duplicated records removed
+
+        $ zcat reads_1.fq.gz | seqkit rmdup -s -o clean.fa.gz
+        [INFO] 1086 duplicated records removed
+
+1. Save duplicated sequences to file
+
+        $ zcat hairpin.fa.gz \
+            | seqkit rmdup -s -i -o clean.fa.gz -d duplicated.fa.gz -D duplicated.detail.txt
+
+        $ cat duplicated.detail.txt   # here is not the entire list
+        3	hsa-mir-424, mml-mir-424, ppy-mir-424
+        3	hsa-mir-342, mml-mir-342, ppy-mir-342
+        2	ngi-mir-932, nlo-mir-932
+        2	ssc-mir-9784-1, ssc-mir-9784-2
+
+## common
+
+Usage
+
+``` text
+find common sequences of multiple files by id/name/sequence
+
+Note:
+    1. 'seqkit common' is designed to support 2 and MORE files.
+    2. For 2 files, 'seqkit grep' is much faster and consumes lesser memory:
+         seqkit grep -f <(seqkit seq -n -i small.fq.gz) big.fq.gz # by seq ID
+         seqkit grep -s -f <(seqkit seq -s small.fq.gz) big.fq.gz # by seq
+    3. Some records in one file may have same sequences/IDs. They will ALL be
+       retrieved if the sequence/ID was shared in multiple files.
+       So the records number may be larger than that of the smallest file.
+
+Usage:
+  seqkit common [flags]
+
+Flags:
+  -n, --by-name       match by full name instead of just id
+  -s, --by-seq        match by sequence
+  -h, --help          help for common
+  -i, --ignore-case   ignore case
+
+```
+
+Examples
+
+1. By ID (default)
+
+        seqkit common file*.fa -o common.fasta
+
+1. By full name
+
+        seqkit common file*.fa -n -o common.fasta
+
+1. By sequence
+
+        seqkit common file*.fa -s -i -o common.fasta
+
+
+## split
+
+Usage
+
+``` text
+split sequences into files by name ID, subsequence of given region,
+part size or number of parts.
+
+Please use "seqkit split2" for paired- and single-end FASTQ.
+
+The definition of region is 1-based and with some custom design.
+
+Examples:
+
+ 1-based index    1 2 3 4 5 6 7 8 9 10
+negative index    0-9-8-7-6-5-4-3-2-1
+           seq    A C G T N a c g t n
+           1:1    A
+           2:4      C G T
+         -4:-2                c g t
+         -4:-1                c g t n
+         -1:-1                      n
+          2:-2      C G T N a c g t
+          1:-1    A C G T N a c g t n
+          1:12    A C G T N a c g t n
+        -12:-1    A C G T N a c g t n
+
+Usage:
+  seqkit split [flags]
+
+Flags:
+  -i, --by-id              split squences according to sequence ID
+  -p, --by-part int        split sequences into N parts
+  -r, --by-region string   split squences according to subsequence of given region. e.g 1:12 for first 12 bases, -12:-1 for last 12 bases. type "seqkit split -h" for more examples
+  -s, --by-size int        split sequences into multi parts with N sequences
+  -d, --dry-run            dry run, just print message and no files will be created.
+  -f, --force              overwrite output directory
+  -h, --help               help for split
+  -k, --keep-temp          keep tempory FASTA and .fai file when using 2-pass mode
+  -O, --out-dir string     output directory (default value is $infile.split)
+  -2, --two-pass           two-pass mode read files twice to lower memory usage. (only for FASTA format)
+
+```
+
+Examples
+
+1. Split sequences into parts with at most 10000 sequences
+
+        $ seqkit split hairpin.fa.gz -s 10000
+        [INFO] split into 10000 seqs per file
+        [INFO] write 10000 sequences to file: hairpin.fa.part_001.gz
+        [INFO] write 10000 sequences to file: hairpin.fa.part_002.gz
+        [INFO] write 8645 sequences to file: hairpin.fa.part_003.gz
+
+1. Split sequences into 4 parts
+
+        $ seqkit split hairpin.fa.gz -p 4
+        [INFO] split into 4 parts
+        [INFO] read sequences ...
+        [INFO] read 28645 sequences
+        [INFO] write 7162 sequences to file: hairpin.fa.part_001.gz
+        [INFO] write 7162 sequences to file: hairpin.fa.part_002.gz
+        [INFO] write 7162 sequences to file: hairpin.fa.part_003.gz
+        [INFO] write 7159 sequences to file: hairpin.fa.part_004.gz
+
+
+    ***To reduce memory usage when spliting big file, we should alwasy use flag `--two-pass`***
+
+        $ seqkit split hairpin.fa.gz -p 4 -2
+        [INFO] split into 4 parts
+        [INFO] read and write sequences to tempory file: hairpin.fa.gz.fa ...
+        [INFO] create and read FASTA index ...
+        [INFO] read sequence IDs from FASTA index ...
+        [INFO] 28645 sequences loaded
+        [INFO] write 7162 sequences to file: hairpin.part_001.fa.gz
+        [INFO] write 7162 sequences to file: hairpin.part_002.fa.gz
+        [INFO] write 7162 sequences to file: hairpin.part_003.fa.gz
+        [INFO] write 7159 sequences to file: hairpin.part_004.fa.gz
+
+1. Split sequences by species. i.e. by custom IDs (first three letters)
+
+        $ seqkit split hairpin.fa.gz -i --id-regexp "^([\w]+)\-" -2
+        [INFO] split by ID. idRegexp: ^([\w]+)\-
+        [INFO] read and write sequences to tempory file: hairpin.fa.gz.fa ...
+        [INFO] create and read FASTA index ...
+        [INFO] create FASTA index for hairpin.fa.gz.fa
+        [INFO] read sequence IDs from FASTA index ...
+        [INFO] 28645 sequences loaded
+        [INFO] write 48 sequences to file: hairpin.id_cca.fa.gz
+        [INFO] write 3 sequences to file: hairpin.id_hci.fa.gz
+        [INFO] write 106 sequences to file: hairpin.id_str.fa.gz
+        [INFO] write 1 sequences to file: hairpin.id_bkv.fa.gz
+        ...
+
+1. Split sequences by sequence region (for example, sequence barcode)
+
+        $ seqkit split hairpin.fa.gz -r 1:3 -2
+        [INFO] split by region: 1:3
+        [INFO] read and write sequences to tempory file: hairpin.fa.gz.fa ...
+        [INFO] read sequence IDs and sequence region from FASTA file ...
+        [INFO] create and read FASTA index ...
+        [INFO] write 463 sequences to file: hairpin.region_1:3_AUG.fa.gz
+        [INFO] write 349 sequences to file: hairpin.region_1:3_ACU.fa.gz
+        [INFO] write 311 sequences to file: hairpin.region_1:3_CGG.fa.gz
+
+    Sequence suffix could be defined as `-r -12:-1`
+
+## split2
+
+Usage
+
+``` text
+split sequences into files by part size or number of parts
+
+This command supports FASTA and paired- or single-end FASTQ with low memory
+occupation and fast speed.
+
+The file extensions of output are automatically detected and created
+according to the input files.
+
+Usage:
+  seqkit split2 [flags]
+
+Flags:
+  -p, --by-part int      split sequences into N parts
+  -s, --by-size int      split sequences into multi parts with N sequences
+  -f, --force            overwrite output directory
+  -h, --help             help for split2
+  -O, --out-dir string   output directory (default value is $infile.split)
+  -1, --read1 string     read1 file
+  -2, --read2 string     read2 file
+```
+
+Examples
+
+1. Split sequences into parts with at most 10000 sequences
+
+        $ seqkit split2 hairpin.fa.gz -s 10000 -f
+        [INFO] split into 10000 seqs per file
+        [INFO] write 10000 sequences to file: hairpin.fa.part_001.gz
+        [INFO] write 10000 sequences to file: hairpin.fa.part_002.gz
+        [INFO] write 8645 sequences to file: hairpin.fa.part_003.gz
+
+1. Split sequences into 4 parts
+
+        $ seqkit split hairpin.fa.gz -p 4 -f
+        [INFO] split into 4 parts
+        [INFO] read sequences ...
+        [INFO] read 28645 sequences
+        [INFO] write 7162 sequences to file: hairpin.fa.gz.split/hairpin.part_001.fa.gz
+        [INFO] write 7162 sequences to file: hairpin.fa.gz.split/hairpin.part_002.fa.gz
+        [INFO] write 7162 sequences to file: hairpin.fa.gz.split/hairpin.part_003.fa.gz
+        [INFO] write 7159 sequences to file: hairpin.fa.gz.split/hairpin.part_004.fa.gz
+
+1. For FASTQ files (paired-end)
+
+        $ seqkit split2 -1 reads_1.fq.gz -2 reads_2.fq.gz -p 2 -O out -f
+        [INFO] split seqs from reads_1.fq.gz and reads_2.fq.gz
+        [INFO] split into 2 parts
+        [INFO] write 1250 sequences to file: out/reads_2.part_001.fq.gz
+        [INFO] write 1250 sequences to file: out/reads_2.part_002.fq.gz
+        [INFO] write 1250 sequences to file: out/reads_1.part_001.fq.gz
+        [INFO] write 1250 sequences to file: out/reads_1.part_002.fq.gz
+
+1. For FASTA files (single-end)
+
+        $ seqkit split2 -1 reads_1.fq.gz reads_2.fq.gz -p 2 -O out -f
+        [INFO] flag -1/--read1 given, ignore: reads_2.fq.gz
+        [INFO] split seqs from reads_1.fq.gz
+        [INFO] split into 2 parts
+        [INFO] write 1250 sequences to file: out/reads_1.part_001.fq.gz
+        [INFO] write 1250 sequences to file: out/reads_1.part_002.fq.gz
+
+        $ seqkit split2 reads_1.fq.gz -p 2 -O out -f
+        [INFO] split seqs from reads_1.fq.gz
+        [INFO] split into 2 parts
+        [INFO] write 1250 sequences to file: out/reads_1.part_001.fq.gz
+        [INFO] write 1250 sequences to file: out/reads_1.part_002.fq.gz
+
+
+## sample
+
+Usage
+
+``` text
+sample sequences by number or proportion.
+
+Usage:
+  seqkit sample [flags]
+
+Flags:
+  -n, --number int         sample by number (result may not exactly match)
+  -p, --proportion float   sample by proportion
+  -s, --rand-seed int      rand seed (default 11)
+  -2, --two-pass           2-pass mode read files twice to lower memory usage. Not allowed when reading from stdin
+
+```
+
+Examples
+
+1. Sample by proportion
+
+        $ zcat hairpin.fa.gz | seqkit sample -p 0.1 -o sample.fa.gz
+        [INFO] sample by proportion
+        [INFO] 2814 sequences outputed
+
+1. Sample by number
+
+        $ zcat hairpin.fa.gz | seqkit sample -n 1000 -o sample.fa.gz
+        [INFO] sample by number
+        [INFO] 949 sequences outputed
+
+    949 != 1000 ??? see [Effect of random seed on results of `seqkit sample`](http:bioinf.shenwei.me/seqkit/note/#effect-of-random-seed-on-results-of-seqkit-sample)
+
+    ***To reduce memory usage when spliting big file, we could use flag `--two-pass`***
+
+    ***We can also use `seqkit sample -p` followed with `seqkit head -n`:***
+
+        $ zcat hairpin.fa.gz \
+            | seqkit sample -p 0.1 \
+            | seqkit head -n 1000 -o sample.fa.gz
+
+1. Set rand seed to reproduce the result
+
+        $ zcat hairpin.fa.gz \
+            | seqkit sample -p 0.1 -s 11
+
+1. Most of the time, we could shuffle after sampling
+
+        $ zcat hairpin.fa.gz \
+            | seqkit sample -p 0.1 \
+            | seqkit shuffle -o sample.fa.gz
+
+Note that when sampling on FASTQ files, make sure using same random seed by
+flag `-s` (`--rand-seed`)
+
+## head
+
+Usage
+
+``` text
+print first N FASTA/Q records
+
+Usage:
+  seqkit head [flags]
+
+Flags:
+  -n, --number int   print first N FASTA/Q records (default 10)
+
+```
+
+Examples
+
+1. FASTA
+
+        $ seqkit head -n 1 hairpin.fa.gz
+        >cel-let-7 MI0000001 Caenorhabditis elegans let-7 stem-loop
+        UACACUGUGGAUCCGGUGAGGUAGUAGGUUGUAUAGUUUGGAAUAUUACCACCGGUGAAC
+        UAUGCAAUUUUCUACCUUACCGGAGACAGAACUCUUCGA
+
+1. FASTQ
+
+        $ seqkit head -n 1 reads_1.fq.gz
+        @HWI-D00523:240:HF3WGBCXX:1:1101:2574:2226 1:N:0:CTGTAG
+        TGAGGAATATTGGTCAATGGGCGCGAGCCTGAACCAGCCAAGTAGCGTGAAGGATGACTGCCCTACGGGTTGTAA
+        +
+        HIHIIIIIHIIHGHHIHHIIIIIIIIIIIIIIIHHIIIIIHHIHIIIIIGIHIIIIHHHHHHGHIHIIIIIIIII
+
+
+## range
+
+Usage
+
+``` text
+print FASTA/Q records in a range (start:end)
+
+Usage:
+  seqkit range [flags]
+
+Flags:
+  -h, --help           help for range
+  -r, --range string   range. e.g., 1:12 for first 12 records (head -n 12), -12:-1 for last 12 records (tail -n 12)
+```
+
+Examples
+
+1. leading N records (head)
+
+        $ cat tests/hairpin.fa | seqkit head -n 100 | md5sum
+        f65116af7d9298d93ba4b3d19077bbf1  -
+        $ cat tests/hairpin.fa | seqkit range -r 1:100 | md5sum
+        f65116af7d9298d93ba4b3d19077bbf1  -
+
+1. last N records (tail)
+
+        $ cat tests/hairpin.fa | seqkit range -r -100:-1 | seqkit stats
+        file  format  type  num_seqs  sum_len  min_len  avg_len  max_len
+        -     FASTA   RNA        100    8,656       58     86.6      172
+
+1. Other ranges
+
+        $ cat tests/hairpin.fa | seqkit range -r 101:150 | seqkit stats
+        file  format  type  num_seqs  sum_len  min_len  avg_len  max_len
+        -     FASTA   RNA         50    3,777       63     75.5       96
+
+        $ cat tests/hairpin.fa | seqkit range -r -100:-2 | seqkit stats
+        file  format  type  num_seqs  sum_len  min_len  avg_len  max_len
+        -     FASTA   RNA         99    8,484       58     85.7      146
+
+
+## replace
+
+Usage
+
+``` text
+replace name/sequence by regular expression.
+
+Note that the replacement supports capture variables.
+e.g. $1 represents the text of the first submatch.
+ATTENTION: use SINGLE quote NOT double quotes in *nix OS.
+
+Examples: Adding space to all bases.
+
+    seqkit replace -p "(.)" -r '$1 ' -s
+
+Or use the \ escape character.
+
+    seqkit replace -p "(.)" -r "\$1 " -s
+
+more on: http://bioinf.shenwei.me/seqkit/usage/#replace
+
+Special replacement symbols (only for replacing name not sequence):
+
+    {nr}    Record number, starting from 1
+    {kv}    Corresponding value of the key (captured variable $n) by key-value file,
+            n can be specified by flag -I (--key-capt-idx) (default: 1)
+
+Usage:
+  seqkit replace [flags]
+
+Flags:
+  -s, --by-seq                 replace seq
+  -h, --help                   help for replace
+  -i, --ignore-case            ignore case
+  -K, --keep-key               keep the key as value when no value found for the key (only for sequence name)
+  -I, --key-capt-idx int       capture variable index of key (1-based) (default 1)
+  -m, --key-miss-repl string   replacement for key with no corresponding value
+  -k, --kv-file string         tab-delimited key-value file for replacing key with value when using "{kv}" in -r (--replacement) (only for sequence name)
+      --nr-width int           minimum width for {nr} in flag -r/--replacement. e.g., formating "1" to "001" by --nr-width 3 (default 1)
+  -p, --pattern string         search regular expression
+  -r, --replacement string     replacement. supporting capture variables.  e.g. $1 represents the text of the first submatch. ATTENTION: for *nix OS, use SINGLE quote NOT double quotes or use the \ escape character. Record number is also supported by "{nr}".use ${1} instead of $1 when {kv} given!
+
+```
+
+Examples
+
+1. Remove descriptions
+
+        $ echo -e ">seq1 abc-123\nACGT-ACGT"
+        >seq1 abc-123
+        ACGT-ACGT
+        
+        $ echo -e ">seq1 abc-123\nACGT-ACGT" \
+            | seqkit replace -p "\s.+"
+        >seq1
+        ACGT-ACGT
+
+1. Replace "-" with "="
+
+        $ echo -e ">seq1 abc-123\nACGT-ACGT" \
+            | seqkit replace -p "\-" -r '='
+        >seq1 abc=123
+        ACGT-ACGT
+
+1. Remove gaps in sequences.
+
+        $ echo -e ">seq1 abc-123\nACGT-ACGT" \
+            | seqkit replace -p " |-" -s
+        >seq1 abc-123
+        ACGTACGT
+
+1. Add space to every base. **ATTENTION: use SINGLE quote NOT double quotes in *nix OS**
+
+        $ echo -e ">seq1 abc-123\nACGT-ACGT" \
+            | seqkit replace -p "(.)" -r '$1 ' -s
+        >seq1 abc-123
+        A C G T - A C G T
+
+1. Transpose sequence with [csvtk](https://github.com/shenwei356/csvtk)
+
+        $ echo -e ">seq1\nACTGACGT\n>seq2\nactgccgt" \
+            | seqkit replace -p "(.)" -r     "\$1 " -s \
+            | seqkit seq -s -u \
+            | csvtk space2tab \
+            | csvtk -t transpose
+        A       A
+        C       C
+        T       T
+        G       G
+        A       C
+        C       C
+        G       G
+        T       T
+
+1. Rename with number of record
+
+        $ echo -e ">abc\nACTG\n>123\nATTT" \
+            |  seqkit replace -p .+ -r "seq_{nr}"
+        >seq_1
+        ACTG
+        >seq_2
+        ATTT
+
+        $ echo -e ">abc\nACTG\n>123\nATTT" \
+            |  seqkit replace -p .+ -r "seq_{nr}" --nr-width 5
+        >seq_00001
+        ACTG
+        >seq_00002
+        ATTT
+
+1. Replace key with value by key-value file
+
+        $ more test.fa
+        >seq1 name1
+        CCCCAAAACCCCATGATCATGGATC
+        >seq2 name2
+        CCCCAAAACCCCATGGCATCATTCA
+        >seq3 name3
+        CCCCAAAACCCCATGTTGCTACTAG
+
+        $ more alias.txt
+        name0   ABC
+        name1   123
+        name3   Hello
+        name4   World
+
+        $ seqkit replace -p ' (.+)$' -r ' {kv}' -k alias.txt test.fa
+        [INFO] read key-value file: alias.txt
+        [INFO] 4 pairs of key-value loaded
+        >seq1 123
+        CCCCAAAACCCCATGATCATGGATC
+        >seq2
+        CCCCAAAACCCCATGGCATCATTCA
+        >seq3 Hello
+        CCCCAAAACCCCATGTTGCTACTAG
+
+        $ seqkit replace -p ' (.+)$' -r ' {kv}' -k alias.txt test.fa --keep-key
+        [INFO] read key-value file: alias.txt
+        [INFO] 4 pairs of key-value loaded
+        >seq1 123
+        CCCCAAAACCCCATGATCATGGATC
+        >seq2 name2
+        CCCCAAAACCCCATGGCATCATTCA
+        >seq3 Hello
+        CCCCAAAACCCCATGTTGCTACTAG
+
+1. convert fasta to genbank style
+        
+        $ cat seq.fa
+        >seq1
+        TTTAAAGAGACCGGCGATTCTAGTGAAATCGAACGGGCAGGTCAATTTCCAACCAGCGAT
+        GACGTAATAGATAGATACAAGGAAGTCATTTTTCTTTTAAAGGATAGAAACGGTTAATGC
+        TCTTGGGACGGCGCTTTTCTGTGCATAACT
+        >seq2
+        AAGGATAGAAACGGTTAATGCTCTTGGGACGGCGCTTTTCTGTGCATAACTCGATGAAGC
+        CCAGCAATTGCGTGTTTCTCCGGCAGGCAAAAGGTTGTCGAGAACCGGTGTCGAGGCTGT
+        TTCCTTCCTGAGCGAAGCCTGGGGATGAACG
+
+        $ cat seq.fa \
+            | seqkit replace -s -p '(\w{10})' -r '$1 ' -w 66 \
+            | perl -ne 'if (/^>/) {print; $n=1} \
+                else {s/ \r?\n$/\n/; printf "%9d %s", $n, $_; $n+=60;}'
+        >seq1
+                1 TTTAAAGAGA CCGGCGATTC TAGTGAAATC GAACGGGCAG GTCAATTTCC AACCAGCGAT
+               61 GACGTAATAG ATAGATACAA GGAAGTCATT TTTCTTTTAA AGGATAGAAA CGGTTAATGC
+              121 TCTTGGGACG GCGCTTTTCT GTGCATAACT
+        >seq2
+                1 AAGGATAGAA ACGGTTAATG CTCTTGGGAC GGCGCTTTTC TGTGCATAAC TCGATGAAGC
+               61 CCAGCAATTG CGTGTTTCTC CGGCAGGCAA AAGGTTGTCG AGAACCGGTG TCGAGGCTGT
+              121 TTCCTTCCTG AGCGAAGCCT GGGGATGAAC G
+
+## rename
+
+Usage
+
+``` text
+rename duplicated IDs
+
+Usage:
+  seqkit rename [flags]
+
+Flags:
+  -n, --by-name   check duplication by full name instead of just id
+
+```
+
+Examples
+
+``` sh
+$ echo -e ">a comment\nacgt\n>b comment of b\nACTG\n>a comment\naaaa"
+>a comment
+acgt
+>b comment of b
+ACTG
+>a comment
+aaaa
+
+$ echo -e ">a comment\nacgt\n>b comment of b\nACTG\n>a comment\naaaa" \
+    | seqkit rename
+>a comment
+acgt
+>b comment of b
+ACTG
+>a_2 a comment
+aaaa
+```
+
+## restart
+
+Usage
+
+``` text
+reset start position for circular genome
+
+Examples
+
+    $ echo -e ">seq\nacgtnACGTN"
+    >seq
+    acgtnACGTN
+
+    $ echo -e ">seq\nacgtnACGTN" | seqkit restart -i 2
+    >seq
+    cgtnACGTNa
+
+    $ echo -e ">seq\nacgtnACGTN" | seqkit restart -i -2
+    >seq
+    TNacgtnACG
+
+Usage:
+  seqkit restart [flags]
+
+Flags:
+  -i, --new-start int   new start position (1-base, supporting negative value counting from the end) (default 1)
+
+```
+
+## concat
+
+Usage
+
+``` text
+concatenate sequences with same ID from multiple files
+
+Example: concatenating leading 2 bases and last 2 bases
+
+    $ cat t.fa
+    >test
+    ACCTGATGT
+    >test2
+    TGATAGCTACTAGGGTGTCTATCG
+
+    $ seqkit concat <(seqkit subseq -r 1:2 t.fa) <(seqkit subseq -r -2:-1 t.fa)
+    >test
+    ACGT
+    >test2
+    TGCG
+
+Usage:
+  seqkit concat [flags]
+
+Flags:
+  -h, --help   help for concat
+
+```
+
+## mutate
+
+Usage
+
+``` text
+edit sequence (point mutation, insertion, deletion)
+
+Attentions:
+
+  1. Mutiple point mutations (-p/--point) are allowed, but only single 
+     insertion (-i/--insertion) OR single deletion (-d/--deletion) is allowed.
+  2. Point mutation takes place before insertion/deletion.
+
+Notes:
+
+  1. You can choose certain sequences to edit using similar flags in
+     'seqkit grep'.
+
+The definition of position is 1-based and with some custom design.
+
+Examples:
+
+ 1-based index    1 2 3 4 5 6 7 8 9 10
+negative index    0-9-8-7-6-5-4-3-2-1
+           seq    A C G T N a c g t n
+           1:1    A
+           2:4      C G T
+         -4:-2                c g t
+         -4:-1                c g t n
+         -1:-1                      n
+          2:-2      C G T N a c g t
+          1:-1    A C G T N a c g t n
+          1:12    A C G T N a c g t n
+        -12:-1    A C G T N a c g t n
+
+Usage:
+  seqkit mutate [flags]
+
+Flags:
+  -n, --by-name               [match seqs to mutate] match by full name instead of just id
+  -d, --deletion string       deletion mutation: deleting subsequence in a range. e.g., -d 1:2 for deleting leading two bases, -d -3:-1 for removing last 3 bases
+  -h, --help                  help for mutate
+  -I, --ignore-case           [match seqs to mutate] ignore case of search pattern
+  -i, --insertion string      insertion mutation: inserting bases behind of given position, e.g., -i 0:ACGT for inserting ACGT at the beginning, -1:* for add * to the end
+  -v, --invert-match          [match seqs to mutate] invert the sense of matching, to select non-matching records
+      --pattern strings       [match seqs to mutate] search pattern (multiple values supported. Attention: use double quotation marks for patterns containing comma, e.g., -p '"A{2,}"'))
+  -f, --pattern-file string   [match seqs to mutate] pattern file (one record per line)
+  -p, --point strings         point mutation: changing base at given postion. e.g., -p 2:C for setting 2nd base as C, -p -1:A for change last base as A
+  -r, --use-regexp            [match seqs to mutate] search patterns are regular expression
+
+```
+
+Examples:
+
+1. Point mutation:
+
+        $ echo -ne ">1\nACTGNactgn\n>2\nactgnACTGN\n"
+        >1
+        ACTGNactgn
+        >2
+        actgnACTGN
+
+        # first base
+        $ echo -ne ">1\nACTGNactgn\n>2\nactgnACTGN\n" \
+            | seqkit mutate -p 1:x
+        [INFO] edit seq: 1
+        [INFO] edit seq: 2
+        >1
+        xCTGNactgn
+        >2
+        xctgnACTGN
+
+        # 5th base
+        $ echo -ne ">1\nACTGNactgn\n>2\nactgnACTGN\n" \
+            | seqkit mutate -p 5:x --quiet
+        >1
+        ACTGxactgn
+        >2
+        actgxACTGN
+
+        # last base
+        $ echo -ne ">1\nACTGNactgn\n>2\nactgnACTGN\n" \
+            | seqkit mutate -p -1:x --quiet
+        >1
+        ACTGNactgx
+        >2
+        actgnACTGx
+
+        # mutiple locations:
+
+        $ echo -ne ">1\nACTGNactgn\n>2\nactgnACTGN\n" \
+            | seqkit mutate -p 1:x -p -1:x --quiet
+        >1
+        xCTGNactgx
+        >2
+        xctgnACTGx
+
+1. Deletion
+
+        # first base
+        $ echo -ne ">1\nACTGNactgn\n>2\nactgnACTGN\n" \
+            | seqkit mutate -d 1:1 --quiet
+        >1
+        CTGNactgn
+        >2
+        ctgnACTGN
+
+        # last 3 bases
+        $ echo -ne ">1\nACTGNactgn\n>2\nactgnACTGN\n" \
+            | seqkit mutate -d -3:-1 --quiet
+        >1
+        ACTGNac
+        >2
+        actgnAC
+
+1. Insertion: inserting bases **behind** of given position
+
+        # at the beginning
+        $ echo -ne ">1\nACTGNactgn\n>2\nactgnACTGN\n" \
+            | seqkit mutate -i 0:xx --quiet
+        >1
+        xxACTGNactgn
+        >2
+        xxactgnACTGN
+
+        # at the end
+        $ echo -ne ">1\nACTGNactgn\n>2\nactgnACTGN\n" \
+            | seqkit mutate -i -1:xx --quiet
+        >1
+        ACTGNactgnxx
+        >2
+        actgnACTGNxx
+
+        # behind of 5th base
+        $ echo -ne ">1\nACTGNactgn\n>2\nactgnACTGN\n" \
+            | seqkit mutate -i 5:x --quiet
+        >1
+        ACTGNxactgn
+        >2
+        actgnxACTGN
+
+1. **Choosing which sequences to edit**, using similar flags in `seqkit grep`.
+
+        $ cat tests/hsa.fa
+        >chr1 1th seq
+        ACTGNactgn
+        >chr2 2nd seq
+        actgnACTGN
+        >chr11 11th seq
+        ACTGNACTGN
+        >MT mitochondrial seq
+        actgnactgn
+
+        # only edit chr1 and chr2
+        # or cat tests/hsa.fa | seqkit mutate -p -1:X -s chr1 -s chr2
+        $ cat tests/hsa.fa \
+            | seqkit mutate -p -1:X -s chr1,chr2
+        [INFO] edit seq: chr1 1th seq
+        [INFO] edit seq: chr2 2nd seq
+        >chr1 1th seq
+        ACTGNactgX
+        >chr2 2nd seq
+        actgnACTGX
+        >chr11 11th seq
+        ACTGNACTGN
+        >MT mitochondrial seq
+        actgnactgn
+
+        # using regular expression to match.
+        # e,g., editing all chrosomes:
+        $ cat tests/hsa.fa \
+            | seqkit mutate -p -1:X -r -s chr
+        [INFO] edit seq: chr1 1th seq
+        [INFO] edit seq: chr2 2nd seq
+        [INFO] edit seq: chr11 11th seq
+        >chr1 1th seq
+        ACTGNactgX
+        >chr2 2nd seq
+        actgnACTGX
+        >chr11 11th seq
+        ACTGNACTGX
+        >MT mitochondrial seq
+        actgnactgn
+
+        # excluding seqs
+        $ cat tests/hsa.fa \
+            | seqkit mutate -p -1:X -s chr1 -s chr2 -v 
+        [INFO] edit seq: chr11 11th seq
+        [INFO] edit seq: MT mitochondrial seq
+        >chr1 1th seq
+        ACTGNactgn
+        >chr2 2nd seq
+        actgnACTGN
+        >chr11 11th seq
+        ACTGNACTGX
+        >MT mitochondrial seq
+        actgnactgX
+
+## shuffle
+
+Usage
+
+``` text
+shuffle sequences.
+
+By default, all records will be readed into memory.
+For FASTA format, use flag -2 (--two-pass) to reduce memory usage. FASTQ not
+supported.
+
+Firstly, seqkit reads the sequence IDs. If the file is not plain FASTA file,
+seqkit will write the sequences to tempory files, and create FASTA index.
+
+Secondly, seqkit shuffles sequence IDs and extract sequences by FASTA index.
+
+Usage:
+  seqkit shuffle [flags]
+
+Flags:
+  -k, --keep-temp       keep tempory FASTA and .fai file when using 2-pass mode
+  -s, --rand-seed int   rand seed for shuffle (default 23)
+  -2, --two-pass        two-pass mode read files twice to lower memory usage. (only for FASTA format)
+
+```
+
+Examples
+
+1. General use.
+
+        $ seqkit shuffle hairpin.fa.gz > shuffled.fa
+        [INFO] read sequences ...
+        [INFO] 28645 sequences loaded
+        [INFO] shuffle ...
+        [INFO] output ...
+
+1. ***For big genome, you'd better use two-pass mode*** so seqkit could use
+   FASTA index to reduce memory usage
+
+        $ time seqkit shuffle -2 hsa.fa > shuffle.fa
+        [INFO] create and read FASTA index ...
+        [INFO] create FASTA index for hsa.fa
+        [INFO] read sequence IDs from FASTA index ...
+        [INFO] 194 sequences loaded
+        [INFO] shuffle ...
+        [INFO] output ...
+
+        real    0m35.080s
+        user    0m45.521s
+        sys     0m3.411s
+
+Note that when sampling on FASTQ files, make sure using same random seed by
+flag `-s` (`--rand-seed`) for read 1 and 2 files.
+
+## sort
+
+Usage
+
+``` text
+sort sequences by id/name/sequence/length.
+
+By default, all records will be readed into memory.
+For FASTA format, use flag -2 (--two-pass) to reduce memory usage. FASTQ not
+supported.
+
+Firstly, seqkit reads the sequence head and length information.
+If the file is not plain FASTA file,
+seqkit will write the sequences to tempory files, and create FASTA index.
+
+Secondly, seqkit sorts sequence by head and length information
+and extracts sequences by FASTA index.
+
+Usage:
+  seqkit sort [flags]
+
+Flags:
+  -l, --by-length               by sequence length
+  -n, --by-name                 by full name instead of just id
+  -s, --by-seq                  by sequence
+  -i, --ignore-case             ignore case
+  -k, --keep-temp               keep tempory FASTA and .fai file when using 2-pass mode
+  -N, --natural-order           sort in natural order, when sorting by IDs/full name
+  -r, --reverse                 reverse the result
+  -L, --seq-prefix-length int   length of sequence prefix on which seqkit sorts by sequences (0 for whole sequence) (default 10000)
+  -2, --two-pass                two-pass mode read files twice to lower memory usage. (only for FASTA format)
+
+```
+
+Examples
+
+***For FASTA format, use flag -2 (--two-pass) to reduce memory usage***
+
+1. sort by ID
+
+        $ echo -e ">seq1\nACGTNcccc\n>SEQ2\nacgtnAAAA" \
+            | seqkit sort --quiet
+        >SEQ2
+        acgtnAAAA
+        >seq1
+        ACGTNcccc
+
+1. sort by ID and in natural order
+
+        $ echo -e ">3\na\n>1\na\n>Y\na\n>x\na\n>Mt\na\n>11\na\n>2\na\n" \
+            | seqkit seq -n -i
+        3
+        1
+        Y
+        x
+        Mt
+        11
+        2
+
+        $ echo -e ">3\na\n>1\na\n>Y\na\n>x\na\n>Mt\na\n>11\na\n>2\na\n" \
+            | seqkit sort -N -i -2 \
+            | seqkit seq -n -i
+        1
+        2
+        3
+        11
+        Mt
+        x
+        Y
+
+1. sort by ID, ignoring case.
+
+        $ echo -e ">seq1\nACGTNcccc\n>SEQ2\nacgtnAAAA" \
+            | seqkit sort --quiet -i
+        >seq1
+        ACGTNcccc
+        >SEQ2
+        acgtnAAAA
+
+1. sort by seq, ignoring case.
+
+        $ echo -e ">seq1\nACGTNcccc\n>SEQ2\nacgtnAAAA" \
+            | seqkit sort --quiet -s -i
+        >SEQ2
+        acgtnAAAA
+        >seq1
+        ACGTNcccc
+
+1. sort by sequence length
+
+        $ echo -e ">seq1\nACGTNcccc\n>SEQ2\nacgtnAAAAnnn\n>seq3\nacgt" \
+            | seqkit sort --quiet -l
+        >seq3
+        acgt
+        >seq1
+        ACGTNcccc
+        >SEQ2
+        acgtnAAAAnnn
+
 ## bam
-
-Usage
 
 ``` text
 monitoring and online histograms of BAM record features
@@ -1747,1137 +2806,6 @@
   -@, --top-bam string       save the top -? records to this bam file
   -?, --top-size int         size of the top-mode buffer (default 100)
 
-```
-
-Examples
-
-1. Get detailed statistics from multiple BAM files.
-
-        seqkit bam -s *.bam
-
-2. Get rough statistics from multiple indexed BAM files.
-
-        seqkit bam -i *.bam
-
-3. Count reads mapped to references from a BAM stream.
-
-        cat sample.bam | seqkit bam -c counts.tsv  -
-
-4. Count reads mapped to references using the BAM index.
-
-        seqkit bam -C sorted_indexed.bam
-
-5. Monitor alignment accuracy from a bam stream and report after every 1000 records, use 20 bins.
-
-        cat sample.bam | seqkit bam -B -f Acc -p 1000 - 
-
-6. Dump selected fields to TSV.
-
-        seqkit bam -f Ref,Acc,RefCov,Strand sample.bam
-
-7. Save the best 100 records in terms of alignment accuracy to a BAM file.
-
-        seqkit bam -f Acc -@ top_acc_100.bam -? 100 -Q sample.bam
-
-            
->>>>>>> 5882fca0
-## duplicate
-
-Usage
-
-``` text
-duplicate sequences N times
-
-You may need "seqkit rename" to make the the sequence IDs unique.
-
-Usage:
-  seqkit duplicate [flags]
-
-Aliases:
-  duplicate, dup
-
-Flags:
-  -h, --help        help for duplicate
-  -n, --times int   duplication number (default 1)
-
-```
-
-Examples
-
-1. Data
-
-        $ cat tests/hairpin.fa | seqkit head -n 1
-        >cel-let-7 MI0000001 Caenorhabditis elegans let-7 stem-loop
-        UACACUGUGGAUCCGGUGAGGUAGUAGGUUGUAUAGUUUGGAAUAUUACCACCGGUGAAC
-        UAUGCAAUUUUCUACCUUACCGGAGACAGAACUCUUCGA
-
-1. Duplicate 2 times
-
-        $ cat tests/hairpin.fa | seqkit head -n 1 \
-            | seqkit duplicate -n 2
-        >cel-let-7 MI0000001 Caenorhabditis elegans let-7 stem-loop
-        UACACUGUGGAUCCGGUGAGGUAGUAGGUUGUAUAGUUUGGAAUAUUACCACCGGUGAAC
-        UAUGCAAUUUUCUACCUUACCGGAGACAGAACUCUUCGA
-        >cel-let-7 MI0000001 Caenorhabditis elegans let-7 stem-loop
-        UACACUGUGGAUCCGGUGAGGUAGUAGGUUGUAUAGUUUGGAAUAUUACCACCGGUGAAC
-        UAUGCAAUUUUCUACCUUACCGGAGACAGAACUCUUCGA
-
-1. use `seqkit rename` to make the the sequence IDs unique.
-
-        $ cat tests/hairpin.fa | seqkit head -n 1 \
-            | seqkit duplicate -n 2 | seqkit rename
-        >cel-let-7 MI0000001 Caenorhabditis elegans let-7 stem-loop
-        UACACUGUGGAUCCGGUGAGGUAGUAGGUUGUAUAGUUUGGAAUAUUACCACCGGUGAAC
-        UAUGCAAUUUUCUACCUUACCGGAGACAGAACUCUUCGA
-        >cel-let-7_2 cel-let-7 MI0000001 Caenorhabditis elegans let-7 stem-loop
-        UACACUGUGGAUCCGGUGAGGUAGUAGGUUGUAUAGUUUGGAAUAUUACCACCGGUGAAC
-        UAUGCAAUUUUCUACCUUACCGGAGACAGAACUCUUCGA
-
-## rmdup
-
-Usage
-
-``` text
-remove duplicated sequences by id/name/sequence
-
-Usage:
-  seqkit rmdup [flags]
-
-Flags:
-  -n, --by-name                by full name instead of just id
-  -s, --by-seq                 by seq
-  -D, --dup-num-file string    file to save number and list of duplicated seqs
-  -d, --dup-seqs-file string   file to save duplicated seqs
-  -h, --help                   help for rmdup
-  -i, --ignore-case            ignore case
-
-```
-
-Examples
-
-Similar to `common`.
-
-1. General use
-
-        $ zcat hairpin.fa.gz | seqkit rmdup -s -o clean.fa.gz
-        [INFO] 2226 duplicated records removed
-
-        $ zcat reads_1.fq.gz | seqkit rmdup -s -o clean.fa.gz
-        [INFO] 1086 duplicated records removed
-
-1. Save duplicated sequences to file
-
-        $ zcat hairpin.fa.gz \
-            | seqkit rmdup -s -i -o clean.fa.gz -d duplicated.fa.gz -D duplicated.detail.txt
-
-        $ cat duplicated.detail.txt   # here is not the entire list
-        3	hsa-mir-424, mml-mir-424, ppy-mir-424
-        3	hsa-mir-342, mml-mir-342, ppy-mir-342
-        2	ngi-mir-932, nlo-mir-932
-        2	ssc-mir-9784-1, ssc-mir-9784-2
-
-## common
-
-Usage
-
-``` text
-find common sequences of multiple files by id/name/sequence
-
-Note:
-    1. 'seqkit common' is designed to support 2 and MORE files.
-    2. For 2 files, 'seqkit grep' is much faster and consumes lesser memory:
-         seqkit grep -f <(seqkit seq -n -i small.fq.gz) big.fq.gz # by seq ID
-         seqkit grep -s -f <(seqkit seq -s small.fq.gz) big.fq.gz # by seq
-    3. Some records in one file may have same sequences/IDs. They will ALL be
-       retrieved if the sequence/ID was shared in multiple files.
-       So the records number may be larger than that of the smallest file.
-
-Usage:
-  seqkit common [flags]
-
-Flags:
-  -n, --by-name       match by full name instead of just id
-  -s, --by-seq        match by sequence
-  -h, --help          help for common
-  -i, --ignore-case   ignore case
-
-```
-
-Examples
-
-1. By ID (default)
-
-        seqkit common file*.fa -o common.fasta
-
-1. By full name
-
-        seqkit common file*.fa -n -o common.fasta
-
-1. By sequence
-
-        seqkit common file*.fa -s -i -o common.fasta
-
-
-## split
-
-Usage
-
-``` text
-split sequences into files by name ID, subsequence of given region,
-part size or number of parts.
-
-Please use "seqkit split2" for paired- and single-end FASTQ.
-
-The definition of region is 1-based and with some custom design.
-
-Examples:
-
- 1-based index    1 2 3 4 5 6 7 8 9 10
-negative index    0-9-8-7-6-5-4-3-2-1
-           seq    A C G T N a c g t n
-           1:1    A
-           2:4      C G T
-         -4:-2                c g t
-         -4:-1                c g t n
-         -1:-1                      n
-          2:-2      C G T N a c g t
-          1:-1    A C G T N a c g t n
-          1:12    A C G T N a c g t n
-        -12:-1    A C G T N a c g t n
-
-Usage:
-  seqkit split [flags]
-
-Flags:
-  -i, --by-id              split squences according to sequence ID
-  -p, --by-part int        split sequences into N parts
-  -r, --by-region string   split squences according to subsequence of given region. e.g 1:12 for first 12 bases, -12:-1 for last 12 bases. type "seqkit split -h" for more examples
-  -s, --by-size int        split sequences into multi parts with N sequences
-  -d, --dry-run            dry run, just print message and no files will be created.
-  -f, --force              overwrite output directory
-  -h, --help               help for split
-  -k, --keep-temp          keep tempory FASTA and .fai file when using 2-pass mode
-  -O, --out-dir string     output directory (default value is $infile.split)
-  -2, --two-pass           two-pass mode read files twice to lower memory usage. (only for FASTA format)
-
-```
-
-Examples
-
-1. Split sequences into parts with at most 10000 sequences
-
-        $ seqkit split hairpin.fa.gz -s 10000
-        [INFO] split into 10000 seqs per file
-        [INFO] write 10000 sequences to file: hairpin.fa.part_001.gz
-        [INFO] write 10000 sequences to file: hairpin.fa.part_002.gz
-        [INFO] write 8645 sequences to file: hairpin.fa.part_003.gz
-
-1. Split sequences into 4 parts
-
-        $ seqkit split hairpin.fa.gz -p 4
-        [INFO] split into 4 parts
-        [INFO] read sequences ...
-        [INFO] read 28645 sequences
-        [INFO] write 7162 sequences to file: hairpin.fa.part_001.gz
-        [INFO] write 7162 sequences to file: hairpin.fa.part_002.gz
-        [INFO] write 7162 sequences to file: hairpin.fa.part_003.gz
-        [INFO] write 7159 sequences to file: hairpin.fa.part_004.gz
-
-
-    ***To reduce memory usage when spliting big file, we should alwasy use flag `--two-pass`***
-
-        $ seqkit split hairpin.fa.gz -p 4 -2
-        [INFO] split into 4 parts
-        [INFO] read and write sequences to tempory file: hairpin.fa.gz.fa ...
-        [INFO] create and read FASTA index ...
-        [INFO] read sequence IDs from FASTA index ...
-        [INFO] 28645 sequences loaded
-        [INFO] write 7162 sequences to file: hairpin.part_001.fa.gz
-        [INFO] write 7162 sequences to file: hairpin.part_002.fa.gz
-        [INFO] write 7162 sequences to file: hairpin.part_003.fa.gz
-        [INFO] write 7159 sequences to file: hairpin.part_004.fa.gz
-
-1. Split sequences by species. i.e. by custom IDs (first three letters)
-
-        $ seqkit split hairpin.fa.gz -i --id-regexp "^([\w]+)\-" -2
-        [INFO] split by ID. idRegexp: ^([\w]+)\-
-        [INFO] read and write sequences to tempory file: hairpin.fa.gz.fa ...
-        [INFO] create and read FASTA index ...
-        [INFO] create FASTA index for hairpin.fa.gz.fa
-        [INFO] read sequence IDs from FASTA index ...
-        [INFO] 28645 sequences loaded
-        [INFO] write 48 sequences to file: hairpin.id_cca.fa.gz
-        [INFO] write 3 sequences to file: hairpin.id_hci.fa.gz
-        [INFO] write 106 sequences to file: hairpin.id_str.fa.gz
-        [INFO] write 1 sequences to file: hairpin.id_bkv.fa.gz
-        ...
-
-1. Split sequences by sequence region (for example, sequence barcode)
-
-        $ seqkit split hairpin.fa.gz -r 1:3 -2
-        [INFO] split by region: 1:3
-        [INFO] read and write sequences to tempory file: hairpin.fa.gz.fa ...
-        [INFO] read sequence IDs and sequence region from FASTA file ...
-        [INFO] create and read FASTA index ...
-        [INFO] write 463 sequences to file: hairpin.region_1:3_AUG.fa.gz
-        [INFO] write 349 sequences to file: hairpin.region_1:3_ACU.fa.gz
-        [INFO] write 311 sequences to file: hairpin.region_1:3_CGG.fa.gz
-
-    Sequence suffix could be defined as `-r -12:-1`
-
-## split2
-
-Usage
-
-``` text
-split sequences into files by part size or number of parts
-
-This command supports FASTA and paired- or single-end FASTQ with low memory
-occupation and fast speed.
-
-The file extensions of output are automatically detected and created
-according to the input files.
-
-Usage:
-  seqkit split2 [flags]
-
-Flags:
-  -p, --by-part int      split sequences into N parts
-  -s, --by-size int      split sequences into multi parts with N sequences
-  -f, --force            overwrite output directory
-  -h, --help             help for split2
-  -O, --out-dir string   output directory (default value is $infile.split)
-  -1, --read1 string     read1 file
-  -2, --read2 string     read2 file
-```
-
-Examples
-
-1. Split sequences into parts with at most 10000 sequences
-
-        $ seqkit split2 hairpin.fa.gz -s 10000 -f
-        [INFO] split into 10000 seqs per file
-        [INFO] write 10000 sequences to file: hairpin.fa.part_001.gz
-        [INFO] write 10000 sequences to file: hairpin.fa.part_002.gz
-        [INFO] write 8645 sequences to file: hairpin.fa.part_003.gz
-
-1. Split sequences into 4 parts
-
-        $ seqkit split hairpin.fa.gz -p 4 -f
-        [INFO] split into 4 parts
-        [INFO] read sequences ...
-        [INFO] read 28645 sequences
-        [INFO] write 7162 sequences to file: hairpin.fa.gz.split/hairpin.part_001.fa.gz
-        [INFO] write 7162 sequences to file: hairpin.fa.gz.split/hairpin.part_002.fa.gz
-        [INFO] write 7162 sequences to file: hairpin.fa.gz.split/hairpin.part_003.fa.gz
-        [INFO] write 7159 sequences to file: hairpin.fa.gz.split/hairpin.part_004.fa.gz
-
-1. For FASTQ files (paired-end)
-
-        $ seqkit split2 -1 reads_1.fq.gz -2 reads_2.fq.gz -p 2 -O out -f
-        [INFO] split seqs from reads_1.fq.gz and reads_2.fq.gz
-        [INFO] split into 2 parts
-        [INFO] write 1250 sequences to file: out/reads_2.part_001.fq.gz
-        [INFO] write 1250 sequences to file: out/reads_2.part_002.fq.gz
-        [INFO] write 1250 sequences to file: out/reads_1.part_001.fq.gz
-        [INFO] write 1250 sequences to file: out/reads_1.part_002.fq.gz
-
-1. For FASTA files (single-end)
-
-        $ seqkit split2 -1 reads_1.fq.gz reads_2.fq.gz -p 2 -O out -f
-        [INFO] flag -1/--read1 given, ignore: reads_2.fq.gz
-        [INFO] split seqs from reads_1.fq.gz
-        [INFO] split into 2 parts
-        [INFO] write 1250 sequences to file: out/reads_1.part_001.fq.gz
-        [INFO] write 1250 sequences to file: out/reads_1.part_002.fq.gz
-
-        $ seqkit split2 reads_1.fq.gz -p 2 -O out -f
-        [INFO] split seqs from reads_1.fq.gz
-        [INFO] split into 2 parts
-        [INFO] write 1250 sequences to file: out/reads_1.part_001.fq.gz
-        [INFO] write 1250 sequences to file: out/reads_1.part_002.fq.gz
-
-
-## sample
-
-Usage
-
-``` text
-sample sequences by number or proportion.
-
-Usage:
-  seqkit sample [flags]
-
-Flags:
-  -n, --number int         sample by number (result may not exactly match)
-  -p, --proportion float   sample by proportion
-  -s, --rand-seed int      rand seed (default 11)
-  -2, --two-pass           2-pass mode read files twice to lower memory usage. Not allowed when reading from stdin
-
-```
-
-Examples
-
-1. Sample by proportion
-
-        $ zcat hairpin.fa.gz | seqkit sample -p 0.1 -o sample.fa.gz
-        [INFO] sample by proportion
-        [INFO] 2814 sequences outputed
-
-1. Sample by number
-
-        $ zcat hairpin.fa.gz | seqkit sample -n 1000 -o sample.fa.gz
-        [INFO] sample by number
-        [INFO] 949 sequences outputed
-
-    949 != 1000 ??? see [Effect of random seed on results of `seqkit sample`](http:bioinf.shenwei.me/seqkit/note/#effect-of-random-seed-on-results-of-seqkit-sample)
-
-    ***To reduce memory usage when spliting big file, we could use flag `--two-pass`***
-
-    ***We can also use `seqkit sample -p` followed with `seqkit head -n`:***
-
-        $ zcat hairpin.fa.gz \
-            | seqkit sample -p 0.1 \
-            | seqkit head -n 1000 -o sample.fa.gz
-
-1. Set rand seed to reproduce the result
-
-        $ zcat hairpin.fa.gz \
-            | seqkit sample -p 0.1 -s 11
-
-1. Most of the time, we could shuffle after sampling
-
-        $ zcat hairpin.fa.gz \
-            | seqkit sample -p 0.1 \
-            | seqkit shuffle -o sample.fa.gz
-
-Note that when sampling on FASTQ files, make sure using same random seed by
-flag `-s` (`--rand-seed`)
-
-## head
-
-Usage
-
-``` text
-print first N FASTA/Q records
-
-Usage:
-  seqkit head [flags]
-
-Flags:
-  -n, --number int   print first N FASTA/Q records (default 10)
-
-```
-
-Examples
-
-1. FASTA
-
-        $ seqkit head -n 1 hairpin.fa.gz
-        >cel-let-7 MI0000001 Caenorhabditis elegans let-7 stem-loop
-        UACACUGUGGAUCCGGUGAGGUAGUAGGUUGUAUAGUUUGGAAUAUUACCACCGGUGAAC
-        UAUGCAAUUUUCUACCUUACCGGAGACAGAACUCUUCGA
-
-1. FASTQ
-
-        $ seqkit head -n 1 reads_1.fq.gz
-        @HWI-D00523:240:HF3WGBCXX:1:1101:2574:2226 1:N:0:CTGTAG
-        TGAGGAATATTGGTCAATGGGCGCGAGCCTGAACCAGCCAAGTAGCGTGAAGGATGACTGCCCTACGGGTTGTAA
-        +
-        HIHIIIIIHIIHGHHIHHIIIIIIIIIIIIIIIHHIIIIIHHIHIIIIIGIHIIIIHHHHHHGHIHIIIIIIIII
-
-
-## range
-
-Usage
-
-``` text
-print FASTA/Q records in a range (start:end)
-
-Usage:
-  seqkit range [flags]
-
-Flags:
-  -h, --help           help for range
-  -r, --range string   range. e.g., 1:12 for first 12 records (head -n 12), -12:-1 for last 12 records (tail -n 12)
-```
-
-Examples
-
-1. leading N records (head)
-
-        $ cat tests/hairpin.fa | seqkit head -n 100 | md5sum
-        f65116af7d9298d93ba4b3d19077bbf1  -
-        $ cat tests/hairpin.fa | seqkit range -r 1:100 | md5sum
-        f65116af7d9298d93ba4b3d19077bbf1  -
-
-1. last N records (tail)
-
-        $ cat tests/hairpin.fa | seqkit range -r -100:-1 | seqkit stats
-        file  format  type  num_seqs  sum_len  min_len  avg_len  max_len
-        -     FASTA   RNA        100    8,656       58     86.6      172
-
-1. Other ranges
-
-        $ cat tests/hairpin.fa | seqkit range -r 101:150 | seqkit stats
-        file  format  type  num_seqs  sum_len  min_len  avg_len  max_len
-        -     FASTA   RNA         50    3,777       63     75.5       96
-
-        $ cat tests/hairpin.fa | seqkit range -r -100:-2 | seqkit stats
-        file  format  type  num_seqs  sum_len  min_len  avg_len  max_len
-        -     FASTA   RNA         99    8,484       58     85.7      146
-
-
-## replace
-
-Usage
-
-``` text
-replace name/sequence by regular expression.
-
-Note that the replacement supports capture variables.
-e.g. $1 represents the text of the first submatch.
-ATTENTION: use SINGLE quote NOT double quotes in *nix OS.
-
-Examples: Adding space to all bases.
-
-    seqkit replace -p "(.)" -r '$1 ' -s
-
-Or use the \ escape character.
-
-    seqkit replace -p "(.)" -r "\$1 " -s
-
-more on: http://bioinf.shenwei.me/seqkit/usage/#replace
-
-Special replacement symbols (only for replacing name not sequence):
-
-    {nr}    Record number, starting from 1
-    {kv}    Corresponding value of the key (captured variable $n) by key-value file,
-            n can be specified by flag -I (--key-capt-idx) (default: 1)
-
-Usage:
-  seqkit replace [flags]
-
-Flags:
-  -s, --by-seq                 replace seq
-  -h, --help                   help for replace
-  -i, --ignore-case            ignore case
-  -K, --keep-key               keep the key as value when no value found for the key (only for sequence name)
-  -I, --key-capt-idx int       capture variable index of key (1-based) (default 1)
-  -m, --key-miss-repl string   replacement for key with no corresponding value
-  -k, --kv-file string         tab-delimited key-value file for replacing key with value when using "{kv}" in -r (--replacement) (only for sequence name)
-      --nr-width int           minimum width for {nr} in flag -r/--replacement. e.g., formating "1" to "001" by --nr-width 3 (default 1)
-  -p, --pattern string         search regular expression
-  -r, --replacement string     replacement. supporting capture variables.  e.g. $1 represents the text of the first submatch. ATTENTION: for *nix OS, use SINGLE quote NOT double quotes or use the \ escape character. Record number is also supported by "{nr}".use ${1} instead of $1 when {kv} given!
-
-```
-
-Examples
-
-1. Remove descriptions
-
-        $ echo -e ">seq1 abc-123\nACGT-ACGT"
-        >seq1 abc-123
-        ACGT-ACGT
-        
-        $ echo -e ">seq1 abc-123\nACGT-ACGT" \
-            | seqkit replace -p "\s.+"
-        >seq1
-        ACGT-ACGT
-
-1. Replace "-" with "="
-
-        $ echo -e ">seq1 abc-123\nACGT-ACGT" \
-            | seqkit replace -p "\-" -r '='
-        >seq1 abc=123
-        ACGT-ACGT
-
-1. Remove gaps in sequences.
-
-        $ echo -e ">seq1 abc-123\nACGT-ACGT" \
-            | seqkit replace -p " |-" -s
-        >seq1 abc-123
-        ACGTACGT
-
-1. Add space to every base. **ATTENTION: use SINGLE quote NOT double quotes in *nix OS**
-
-        $ echo -e ">seq1 abc-123\nACGT-ACGT" \
-            | seqkit replace -p "(.)" -r '$1 ' -s
-        >seq1 abc-123
-        A C G T - A C G T
-
-1. Transpose sequence with [csvtk](https://github.com/shenwei356/csvtk)
-
-        $ echo -e ">seq1\nACTGACGT\n>seq2\nactgccgt" \
-            | seqkit replace -p "(.)" -r     "\$1 " -s \
-            | seqkit seq -s -u \
-            | csvtk space2tab \
-            | csvtk -t transpose
-        A       A
-        C       C
-        T       T
-        G       G
-        A       C
-        C       C
-        G       G
-        T       T
-
-1. Rename with number of record
-
-        $ echo -e ">abc\nACTG\n>123\nATTT" \
-            |  seqkit replace -p .+ -r "seq_{nr}"
-        >seq_1
-        ACTG
-        >seq_2
-        ATTT
-
-        $ echo -e ">abc\nACTG\n>123\nATTT" \
-            |  seqkit replace -p .+ -r "seq_{nr}" --nr-width 5
-        >seq_00001
-        ACTG
-        >seq_00002
-        ATTT
-
-1. Replace key with value by key-value file
-
-        $ more test.fa
-        >seq1 name1
-        CCCCAAAACCCCATGATCATGGATC
-        >seq2 name2
-        CCCCAAAACCCCATGGCATCATTCA
-        >seq3 name3
-        CCCCAAAACCCCATGTTGCTACTAG
-
-        $ more alias.txt
-        name0   ABC
-        name1   123
-        name3   Hello
-        name4   World
-
-        $ seqkit replace -p ' (.+)$' -r ' {kv}' -k alias.txt test.fa
-        [INFO] read key-value file: alias.txt
-        [INFO] 4 pairs of key-value loaded
-        >seq1 123
-        CCCCAAAACCCCATGATCATGGATC
-        >seq2
-        CCCCAAAACCCCATGGCATCATTCA
-        >seq3 Hello
-        CCCCAAAACCCCATGTTGCTACTAG
-
-        $ seqkit replace -p ' (.+)$' -r ' {kv}' -k alias.txt test.fa --keep-key
-        [INFO] read key-value file: alias.txt
-        [INFO] 4 pairs of key-value loaded
-        >seq1 123
-        CCCCAAAACCCCATGATCATGGATC
-        >seq2 name2
-        CCCCAAAACCCCATGGCATCATTCA
-        >seq3 Hello
-        CCCCAAAACCCCATGTTGCTACTAG
-
-1. convert fasta to genbank style
-        
-        $ cat seq.fa
-        >seq1
-        TTTAAAGAGACCGGCGATTCTAGTGAAATCGAACGGGCAGGTCAATTTCCAACCAGCGAT
-        GACGTAATAGATAGATACAAGGAAGTCATTTTTCTTTTAAAGGATAGAAACGGTTAATGC
-        TCTTGGGACGGCGCTTTTCTGTGCATAACT
-        >seq2
-        AAGGATAGAAACGGTTAATGCTCTTGGGACGGCGCTTTTCTGTGCATAACTCGATGAAGC
-        CCAGCAATTGCGTGTTTCTCCGGCAGGCAAAAGGTTGTCGAGAACCGGTGTCGAGGCTGT
-        TTCCTTCCTGAGCGAAGCCTGGGGATGAACG
-
-        $ cat seq.fa \
-            | seqkit replace -s -p '(\w{10})' -r '$1 ' -w 66 \
-            | perl -ne 'if (/^>/) {print; $n=1} \
-                else {s/ \r?\n$/\n/; printf "%9d %s", $n, $_; $n+=60;}'
-        >seq1
-                1 TTTAAAGAGA CCGGCGATTC TAGTGAAATC GAACGGGCAG GTCAATTTCC AACCAGCGAT
-               61 GACGTAATAG ATAGATACAA GGAAGTCATT TTTCTTTTAA AGGATAGAAA CGGTTAATGC
-              121 TCTTGGGACG GCGCTTTTCT GTGCATAACT
-        >seq2
-                1 AAGGATAGAA ACGGTTAATG CTCTTGGGAC GGCGCTTTTC TGTGCATAAC TCGATGAAGC
-               61 CCAGCAATTG CGTGTTTCTC CGGCAGGCAA AAGGTTGTCG AGAACCGGTG TCGAGGCTGT
-              121 TTCCTTCCTG AGCGAAGCCT GGGGATGAAC G
-
-## rename
-
-Usage
-
-``` text
-rename duplicated IDs
-
-Usage:
-  seqkit rename [flags]
-
-Flags:
-  -n, --by-name   check duplication by full name instead of just id
-
-```
-
-Examples
-
-``` sh
-$ echo -e ">a comment\nacgt\n>b comment of b\nACTG\n>a comment\naaaa"
->a comment
-acgt
->b comment of b
-ACTG
->a comment
-aaaa
-
-$ echo -e ">a comment\nacgt\n>b comment of b\nACTG\n>a comment\naaaa" \
-    | seqkit rename
->a comment
-acgt
->b comment of b
-ACTG
->a_2 a comment
-aaaa
-```
-
-## restart
-
-Usage
-
-``` text
-reset start position for circular genome
-
-Examples
-
-    $ echo -e ">seq\nacgtnACGTN"
-    >seq
-    acgtnACGTN
-
-    $ echo -e ">seq\nacgtnACGTN" | seqkit restart -i 2
-    >seq
-    cgtnACGTNa
-
-    $ echo -e ">seq\nacgtnACGTN" | seqkit restart -i -2
-    >seq
-    TNacgtnACG
-
-Usage:
-  seqkit restart [flags]
-
-Flags:
-  -i, --new-start int   new start position (1-base, supporting negative value counting from the end) (default 1)
-
-```
-
-## concat
-
-Usage
-
-``` text
-concatenate sequences with same ID from multiple files
-
-Example: concatenating leading 2 bases and last 2 bases
-
-    $ cat t.fa
-    >test
-    ACCTGATGT
-    >test2
-    TGATAGCTACTAGGGTGTCTATCG
-
-    $ seqkit concat <(seqkit subseq -r 1:2 t.fa) <(seqkit subseq -r -2:-1 t.fa)
-    >test
-    ACGT
-    >test2
-    TGCG
-
-Usage:
-  seqkit concat [flags]
-
-Flags:
-  -h, --help   help for concat
-
-```
-
-## mutate
-
-Usage
-
-``` text
-edit sequence (point mutation, insertion, deletion)
-
-Attentions:
-
-  1. Mutiple point mutations (-p/--point) are allowed, but only single 
-     insertion (-i/--insertion) OR single deletion (-d/--deletion) is allowed.
-  2. Point mutation takes place before insertion/deletion.
-
-Notes:
-
-  1. You can choose certain sequences to edit using similar flags in
-     'seqkit grep'.
-
-The definition of position is 1-based and with some custom design.
-
-Examples:
-
- 1-based index    1 2 3 4 5 6 7 8 9 10
-negative index    0-9-8-7-6-5-4-3-2-1
-           seq    A C G T N a c g t n
-           1:1    A
-           2:4      C G T
-         -4:-2                c g t
-         -4:-1                c g t n
-         -1:-1                      n
-          2:-2      C G T N a c g t
-          1:-1    A C G T N a c g t n
-          1:12    A C G T N a c g t n
-        -12:-1    A C G T N a c g t n
-
-Usage:
-  seqkit mutate [flags]
-
-Flags:
-  -n, --by-name               [match seqs to mutate] match by full name instead of just id
-  -d, --deletion string       deletion mutation: deleting subsequence in a range. e.g., -d 1:2 for deleting leading two bases, -d -3:-1 for removing last 3 bases
-  -h, --help                  help for mutate
-  -I, --ignore-case           [match seqs to mutate] ignore case of search pattern
-  -i, --insertion string      insertion mutation: inserting bases behind of given position, e.g., -i 0:ACGT for inserting ACGT at the beginning, -1:* for add * to the end
-  -v, --invert-match          [match seqs to mutate] invert the sense of matching, to select non-matching records
-      --pattern strings       [match seqs to mutate] search pattern (multiple values supported. Attention: use double quotation marks for patterns containing comma, e.g., -p '"A{2,}"'))
-  -f, --pattern-file string   [match seqs to mutate] pattern file (one record per line)
-  -p, --point strings         point mutation: changing base at given postion. e.g., -p 2:C for setting 2nd base as C, -p -1:A for change last base as A
-  -r, --use-regexp            [match seqs to mutate] search patterns are regular expression
-
-```
-
-Examples:
-
-1. Point mutation:
-
-        $ echo -ne ">1\nACTGNactgn\n>2\nactgnACTGN\n"
-        >1
-        ACTGNactgn
-        >2
-        actgnACTGN
-
-        # first base
-        $ echo -ne ">1\nACTGNactgn\n>2\nactgnACTGN\n" \
-            | seqkit mutate -p 1:x
-        [INFO] edit seq: 1
-        [INFO] edit seq: 2
-        >1
-        xCTGNactgn
-        >2
-        xctgnACTGN
-
-        # 5th base
-        $ echo -ne ">1\nACTGNactgn\n>2\nactgnACTGN\n" \
-            | seqkit mutate -p 5:x --quiet
-        >1
-        ACTGxactgn
-        >2
-        actgxACTGN
-
-        # last base
-        $ echo -ne ">1\nACTGNactgn\n>2\nactgnACTGN\n" \
-            | seqkit mutate -p -1:x --quiet
-        >1
-        ACTGNactgx
-        >2
-        actgnACTGx
-
-        # mutiple locations:
-
-        $ echo -ne ">1\nACTGNactgn\n>2\nactgnACTGN\n" \
-            | seqkit mutate -p 1:x -p -1:x --quiet
-        >1
-        xCTGNactgx
-        >2
-        xctgnACTGx
-
-1. Deletion
-
-        # first base
-        $ echo -ne ">1\nACTGNactgn\n>2\nactgnACTGN\n" \
-            | seqkit mutate -d 1:1 --quiet
-        >1
-        CTGNactgn
-        >2
-        ctgnACTGN
-
-        # last 3 bases
-        $ echo -ne ">1\nACTGNactgn\n>2\nactgnACTGN\n" \
-            | seqkit mutate -d -3:-1 --quiet
-        >1
-        ACTGNac
-        >2
-        actgnAC
-
-1. Insertion: inserting bases **behind** of given position
-
-        # at the beginning
-        $ echo -ne ">1\nACTGNactgn\n>2\nactgnACTGN\n" \
-            | seqkit mutate -i 0:xx --quiet
-        >1
-        xxACTGNactgn
-        >2
-        xxactgnACTGN
-
-        # at the end
-        $ echo -ne ">1\nACTGNactgn\n>2\nactgnACTGN\n" \
-            | seqkit mutate -i -1:xx --quiet
-        >1
-        ACTGNactgnxx
-        >2
-        actgnACTGNxx
-
-        # behind of 5th base
-        $ echo -ne ">1\nACTGNactgn\n>2\nactgnACTGN\n" \
-            | seqkit mutate -i 5:x --quiet
-        >1
-        ACTGNxactgn
-        >2
-        actgnxACTGN
-
-1. **Choosing which sequences to edit**, using similar flags in `seqkit grep`.
-
-        $ cat tests/hsa.fa
-        >chr1 1th seq
-        ACTGNactgn
-        >chr2 2nd seq
-        actgnACTGN
-        >chr11 11th seq
-        ACTGNACTGN
-        >MT mitochondrial seq
-        actgnactgn
-
-        # only edit chr1 and chr2
-        # or cat tests/hsa.fa | seqkit mutate -p -1:X -s chr1 -s chr2
-        $ cat tests/hsa.fa \
-            | seqkit mutate -p -1:X -s chr1,chr2
-        [INFO] edit seq: chr1 1th seq
-        [INFO] edit seq: chr2 2nd seq
-        >chr1 1th seq
-        ACTGNactgX
-        >chr2 2nd seq
-        actgnACTGX
-        >chr11 11th seq
-        ACTGNACTGN
-        >MT mitochondrial seq
-        actgnactgn
-
-        # using regular expression to match.
-        # e,g., editing all chrosomes:
-        $ cat tests/hsa.fa \
-            | seqkit mutate -p -1:X -r -s chr
-        [INFO] edit seq: chr1 1th seq
-        [INFO] edit seq: chr2 2nd seq
-        [INFO] edit seq: chr11 11th seq
-        >chr1 1th seq
-        ACTGNactgX
-        >chr2 2nd seq
-        actgnACTGX
-        >chr11 11th seq
-        ACTGNACTGX
-        >MT mitochondrial seq
-        actgnactgn
-
-        # excluding seqs
-        $ cat tests/hsa.fa \
-            | seqkit mutate -p -1:X -s chr1 -s chr2 -v 
-        [INFO] edit seq: chr11 11th seq
-        [INFO] edit seq: MT mitochondrial seq
-        >chr1 1th seq
-        ACTGNactgn
-        >chr2 2nd seq
-        actgnACTGN
-        >chr11 11th seq
-        ACTGNACTGX
-        >MT mitochondrial seq
-        actgnactgX
-
-## shuffle
-
-Usage
-
-``` text
-shuffle sequences.
-
-By default, all records will be readed into memory.
-For FASTA format, use flag -2 (--two-pass) to reduce memory usage. FASTQ not
-supported.
-
-Firstly, seqkit reads the sequence IDs. If the file is not plain FASTA file,
-seqkit will write the sequences to tempory files, and create FASTA index.
-
-Secondly, seqkit shuffles sequence IDs and extract sequences by FASTA index.
-
-Usage:
-  seqkit shuffle [flags]
-
-Flags:
-  -k, --keep-temp       keep tempory FASTA and .fai file when using 2-pass mode
-  -s, --rand-seed int   rand seed for shuffle (default 23)
-  -2, --two-pass        two-pass mode read files twice to lower memory usage. (only for FASTA format)
-
-```
-
-Examples
-
-1. General use.
-
-        $ seqkit shuffle hairpin.fa.gz > shuffled.fa
-        [INFO] read sequences ...
-        [INFO] 28645 sequences loaded
-        [INFO] shuffle ...
-        [INFO] output ...
-
-1. ***For big genome, you'd better use two-pass mode*** so seqkit could use
-   FASTA index to reduce memory usage
-
-        $ time seqkit shuffle -2 hsa.fa > shuffle.fa
-        [INFO] create and read FASTA index ...
-        [INFO] create FASTA index for hsa.fa
-        [INFO] read sequence IDs from FASTA index ...
-        [INFO] 194 sequences loaded
-        [INFO] shuffle ...
-        [INFO] output ...
-
-        real    0m35.080s
-        user    0m45.521s
-        sys     0m3.411s
-
-Note that when sampling on FASTQ files, make sure using same random seed by
-flag `-s` (`--rand-seed`) for read 1 and 2 files.
-
-## sort
-
-Usage
-
-``` text
-sort sequences by id/name/sequence/length.
-
-By default, all records will be readed into memory.
-For FASTA format, use flag -2 (--two-pass) to reduce memory usage. FASTQ not
-supported.
-
-Firstly, seqkit reads the sequence head and length information.
-If the file is not plain FASTA file,
-seqkit will write the sequences to tempory files, and create FASTA index.
-
-Secondly, seqkit sorts sequence by head and length information
-and extracts sequences by FASTA index.
-
-Usage:
-  seqkit sort [flags]
-
-Flags:
-  -l, --by-length               by sequence length
-  -n, --by-name                 by full name instead of just id
-  -s, --by-seq                  by sequence
-  -i, --ignore-case             ignore case
-  -k, --keep-temp               keep tempory FASTA and .fai file when using 2-pass mode
-  -N, --natural-order           sort in natural order, when sorting by IDs/full name
-  -r, --reverse                 reverse the result
-  -L, --seq-prefix-length int   length of sequence prefix on which seqkit sorts by sequences (0 for whole sequence) (default 10000)
-  -2, --two-pass                two-pass mode read files twice to lower memory usage. (only for FASTA format)
-
-```
-
-Examples
-
-***For FASTA format, use flag -2 (--two-pass) to reduce memory usage***
-
-1. sort by ID
-
-        $ echo -e ">seq1\nACGTNcccc\n>SEQ2\nacgtnAAAA" \
-            | seqkit sort --quiet
-        >SEQ2
-        acgtnAAAA
-        >seq1
-        ACGTNcccc
-
-1. sort by ID and in natural order
-
-        $ echo -e ">3\na\n>1\na\n>Y\na\n>x\na\n>Mt\na\n>11\na\n>2\na\n" \
-            | seqkit seq -n -i
-        3
-        1
-        Y
-        x
-        Mt
-        11
-        2
-
-        $ echo -e ">3\na\n>1\na\n>Y\na\n>x\na\n>Mt\na\n>11\na\n>2\na\n" \
-            | seqkit sort -N -i -2 \
-            | seqkit seq -n -i
-        1
-        2
-        3
-        11
-        Mt
-        x
-        Y
-
-1. sort by ID, ignoring case.
-
-        $ echo -e ">seq1\nACGTNcccc\n>SEQ2\nacgtnAAAA" \
-            | seqkit sort --quiet -i
-        >seq1
-        ACGTNcccc
-        >SEQ2
-        acgtnAAAA
-
-1. sort by seq, ignoring case.
-
-        $ echo -e ">seq1\nACGTNcccc\n>SEQ2\nacgtnAAAA" \
-            | seqkit sort --quiet -s -i
-        >SEQ2
-        acgtnAAAA
-        >seq1
-        ACGTNcccc
-
-1. sort by sequence length
-
-        $ echo -e ">seq1\nACGTNcccc\n>SEQ2\nacgtnAAAAnnn\n>seq3\nacgt" \
-            | seqkit sort --quiet -l
-        >seq3
-        acgt
-        >seq1
-        ACGTNcccc
-        >SEQ2
-        acgtnAAAAnnn
-
-## bam
-
-``` text
-monitoring and online histograms of BAM record features
-
-Usage:
-  seqkit bam [flags]
-
-Flags:
-  -B, --bins int             number of histogram bins (default -1)
-  -c, --count string         count reads per reference and save to this file
-  -W, --delay int            sleep this many seconds after plotting (default 1)
-  -y, --dump                 print histogram data to stderr instead of plotting
-  -e, --exec-after string    execute command after reporting
-  -E, --exec-before string   execute command before reporting
-  -f, --field string         target fields
-  -h, --help                 help for bam
-  -C, --idx-count            fast read per reference counting based on the BAM index
-  -i, --idx-stat             fast statistics based on the BAM index
-  -O, --img string           save histogram to this PDF/image file
-  -H, --list-fields          list all available BAM record features
-  -L, --log                  log10(x+1) transform numeric values
-  -q, --map-qual int         minimum mapping quality
-  -x, --pass                 passthrough mode (forward filtered BAM to output)
-  -F, --prim-only            filter out non-primary alignment records
-  -p, --print-freq int       print/report after this many records (-1 for print after EOF) (default -1)
-  -Q, --quiet-mode           supress all plotting to stderr
-  -M, --range-max float      discard record with field (-f) value greater than this flag (default NaN)
-  -m, --range-min float      discard record with field (-f) value less than this flag (default NaN)
-  -R, --reset                reset histogram after every report
-  -s, --stat                 print BAM satistics of the input files
-  -@, --top-bam string       save the top -? records to this bam file
-  -?, --top-size int         size of the top-mode buffer (default 100)
-
 Global Flags:
       --alphabet-guess-seq-length int   length of sequence prefix of the first FASTA record based on which seqkit guesses the sequence type (0 for whole seq) (default 10000)
       --id-ncbi                         FASTA head is NCBI-style, e.g. >gi|110645304|ref|NC_002516.2| Pseud...
