--- conflicted
+++ resolved
@@ -286,11 +286,7 @@
 		res.RefAln = fmt.Sprintf("%s", fa[0])
 		res.QueryAln = fmt.Sprintf("%s", fa[1])
 	} else {
-<<<<<<< HEAD
-		panic(fmt.Sprintf("Could not align sequences: %ss", err))
-=======
 		panic(fmt.Sprintf("Could not align sequences: %s", err))
->>>>>>> 5882fca0
 	}
 	return res
 }
